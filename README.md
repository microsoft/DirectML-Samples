# DirectML <!-- omit in toc -->

DirectML is a high-performance, hardware-accelerated DirectX 12 library for machine learning. DirectML provides GPU acceleration for common machine learning tasks across a broad range of supported hardware and drivers, including all DirectX 12-capable GPUs from vendors such as AMD, Intel, NVIDIA, and Qualcomm.

When used standalone, the DirectML API is a low-level DirectX 12 library and is suitable for high-performance, low-latency applications such as frameworks, games, and other real-time applications. The seamless interoperability of DirectML with Direct3D 12 as well as its low overhead and conformance across hardware makes DirectML ideal for accelerating machine learning when both high performance is desired, and the reliability and predictability of results across hardware is critical.

More information about DirectML can be found in [Introduction to DirectML](https://docs.microsoft.com/en-us/windows/win32/direct3d12/dml-intro).

- [Getting Started with DirectML](#getting-started-with-directml)
  - [Hardware requirements](#hardware-requirements)
  - [For application developers](#for-application-developers)
  - [For users, data scientists, and researchers](#for-users-data-scientists-and-researchers)
- [DirectML Samples](#directml-samples)
- [WinML on DirectML](#winml-on-directml)
- [ONNX Runtime on DirectML](#onnx-runtime-on-directml)
- [TensorFlow on DirectML](#tensorflow-on-directml)
- [Feedback](#feedback)
- [External Links](#external-links)
  - [Documentation](#documentation)
  - [More information](#more-information)
- [Contributing](#contributing)

## Getting Started with DirectML

DirectML is distributed as a system component of Windows 10, and is available as part of the Windows 10 OS in all versions 1903 (Build 10.0.18362; 19H1, "May 2019 Update") and newer.

### Hardware requirements

DirectML requires a DirectX 12 capable device. Almost all commercially-available graphics cards released in the last several years support DirectX 12. Examples of compatible hardware include:

* AMD GCN 1st Gen (Radeon HD 7000 series) and above
* Intel Haswell (4th-gen core) HD Integrated Graphics and above
* NVIDIA Kepler (GTX 600 series) and above
* Qualcomm Adreno 600 and above

### For application developers

DirectML exposes a native C++ DirectX 12 API. The header and library (DirectML.h/DirectML.lib) are available as part of the Windows 10 SDK version 10.0.18362 or newer.

* The Windows 10 SDK can be downloaded from the [Windows Dev Center](https://developer.microsoft.com/en-us/windows/downloads/windows-10-sdk/)
* [DirectML programming guide](https://docs.microsoft.com/en-us/windows/win32/direct3d12/dml)
* [DirectML API reference](https://docs.microsoft.com/en-us/windows/win32/direct3d12/direct3d-directml-reference)

### For users, data scientists, and researchers

DirectML is built-in as a backend to several frameworks such as Windows ML, ONNX Runtime, and TensorFlow.

See the following sections for more information:

* [Windows ML on DirectML](#Windows-ML-on-DirectML)
* [ONNX Runtime on DirectML](#ONNX-Runtime-on-DirectML)
* [TensorFlow with DirectML (Preview)](#TensorFlow-with-DirectML-Preview)

## DirectML Samples

DirectML sample code is available under [Samples](./Samples).
* [HelloDirectML](./Samples/HelloDirectML): A minimal "hello world" application that executes a single DirectML operator.
* [DirectMLSuperResolution](./Samples/DirectMLSuperResolution/Samples/ML/DirectMLSuperResolution): A sample that uses DirectML to execute a basic super-resolution model to upscale video from 540p to 1080p in real time.

## Windows ML on DirectML

Windows ML (WinML) is a high-performance, reliable API for deploying hardware-accelerated ML inferences on Windows devices. DirectML provides the GPU backend for Windows ML.

DirectML acceleration can be enabled in Windows ML using the [LearningModelDevice](https://docs.microsoft.com/en-us/uwp/api/windows.ai.machinelearning.learningmodeldevice) with any one of the [DirectX DeviceKinds](https://docs.microsoft.com/en-us/uwp/api/windows.ai.machinelearning.learningmodeldevicekind).

For more information, see [Get Started with Windows ML](https://docs.microsoft.com/en-us/windows/ai/windows-ml/#get-started).

* [Windows Machine Learning Overview (docs.microsoft.com)](https://docs.microsoft.com/en-us/windows/ai/windows-ml/)
* [Windows Machine Learning GitHub](https://github.com/Microsoft/Windows-Machine-Learning)
* [WinMLRunner](https://github.com/Microsoft/Windows-Machine-Learning/tree/master/Tools/WinMLRunner), a tool for executing ONNX models using WinML with DirectML

## ONNX Runtime on DirectML

ONNX Runtime is a cross-platform inferencing and training accelerator compatible with many popular ML/DNN frameworks, including PyTorch, TensorFlow/Keras, scikit-learn, and more.

DirectML is available as an optional *execution provider* for ONNX Runtime that provides hardware acceleration when running on Windows 10.

For more information about getting started, see [Using the DirectML execution provider](https://github.com/microsoft/onnxruntime/blob/master/docs/execution_providers/DirectML-ExecutionProvider.md#using-the-directml-execution-provider).

* [ONNX Runtime homepage](https://aka.ms/onnxruntime)
* [ONNX Runtime GitHub](https://github.com/microsoft/onnxruntime)
* [DirectML Execution Provider readme](https://github.com/microsoft/onnxruntime/blob/master/docs/execution_providers/DirectML-ExecutionProvider.md)

## TensorFlow with DirectML (Preview)

TensorFlow is a popular open source platform for machine learning and is a leading framework for training of machine learning models.

DirectML acceleration for TensorFlow 1.15 is currently available for Public Preview. TensorFlow with DirectML enables training and inference of complex machine learning models on a wide range of DirectX 12-compatible hardware.

<<<<<<< HEAD
TensorFlow on DirectML is supported on both the latest versions of Windows 10 and the [Windows Subsystem for Linux](https://docs.microsoft.com/en-us/windows/wsl/about), and is available for download as a PyPI package. For more information about getting started, see [GPU accelerated ML training (docs.microsoft.com)](http://aka.ms/gpuinwsldocs)
=======
Tensorflow on DirectML is supported on both the latest versions of Windows 10 and the [Windows Subsystem for Linux](https://docs.microsoft.com/en-us/windows/wsl/about), and is available for download as a PyPI package. For more information about getting started, see the [GPU accelerated ML training](https://aka.ms/gpuinwsldocs) guide.
>>>>>>> 1cc196eb

* [TensorFlow on DirectML homepage](./TensorFlow)
* [tensorflow-directml PyPI project](https://pypi.org/project/tensorflow-directml/)
* [TensorFlow GitHub | RFC: TensorFlow on DirectML](https://github.com/tensorflow/community/pull/243)
* [TensorFlow homepage](https://www.tensorflow.org/)

## Feedback

We look forward to hearing from you!

<<<<<<< HEAD
* For TensorFlow on DirectML issues, bugs, and feedback; or for general DirectML issues and feedback, please [file an issue](https://github.com/microsoft/DirectML/issues) or contact us directly at askdirectml@microsoft.com.
=======
* For TensorFlow with DirectML issues, bugs, and feedback; or for general DirectML issues and feedback, please [file an issue](https://github.com/microsoft/DirectML-Samples/issues) or contact us directly at askdirectml@microsoft.com.
>>>>>>> 1cc196eb

* For Windows ML issues, please file a GitHub issue at [microsoft/Windows-Machine-Learning](https://github.com/Microsoft/Windows-Machine-Learning/issues) or contact us directly at askwindowsml@microsoft.com.

* For ONNX Runtime issues, please file an issue at [microsoft/onnxruntime](https://github.com/microsoft/onnxruntime/issues).

## External Links

### Documentation
[DirectML programming guide](https://docs.microsoft.com/en-us/windows/win32/direct3d12/dml)  
[DirectML API reference](https://docs.microsoft.com/en-us/windows/win32/direct3d12/direct3d-directml-reference)

### More information
[Introducing DirectML (Game Developers Conference '19)](https://www.youtube.com/watch?v=QjQm_wNrvVw)   
[Accelerating GPU Inferencing with DirectML and DirectX 12 (SIGGRAPH '18)](http://on-demand.gputechconf.com/siggraph/2018/video/sig1814-2-adrian-tsai-gpu-inferencing-directml-and-directx-12.html)  
[Windows AI: hardware-accelerated ML on Windows devices (Microsoft Build '20)](https://www.youtube.com/watch?v=-qf2PMuOXWI&feature=youtu.be)  
[Gaming with Windows ML (DirectX Developer Blog)](https://devblogs.microsoft.com/directx/gaming-with-windows-ml/)  
[DirectML at GDC 2019 (DirectX Developer Blog)](https://devblogs.microsoft.com/directx/directml-at-gdc-2019/)  
[DirectX ❤ Linux (DirectX Developer Blog)](https://devblogs.microsoft.com/directx/directx-heart-linux/)

## Contributing

This project welcomes contributions and suggestions.  Most contributions require you to agree to a
Contributor License Agreement (CLA) declaring that you have the right to, and actually do, grant us
the rights to use your contribution. For details, visit https://cla.microsoft.com.

When you submit a pull request, a CLA-bot will automatically determine whether you need to provide
a CLA and decorate the PR appropriately (e.g., label, comment). Simply follow the instructions
provided by the bot. You will only need to do this once across all repos using our CLA.

This project has adopted the [Microsoft Open Source Code of Conduct](https://opensource.microsoft.com/codeofconduct/).
For more information see the [Code of Conduct FAQ](https://opensource.microsoft.com/codeofconduct/faq/) or
contact [opencode@microsoft.com](mailto:opencode@microsoft.com) with any additional questions or comments.<|MERGE_RESOLUTION|>--- conflicted
+++ resolved
@@ -85,13 +85,9 @@
 
 TensorFlow is a popular open source platform for machine learning and is a leading framework for training of machine learning models.
 
-DirectML acceleration for TensorFlow 1.15 is currently available for Public Preview. TensorFlow with DirectML enables training and inference of complex machine learning models on a wide range of DirectX 12-compatible hardware.
+DirectML acceleration for TensorFlow 1.15 is currently available for Public Preview. TensorFlow on DirectML enables training and inference of complex machine learning models on a wide range of DirectX 12-compatible hardware.
 
-<<<<<<< HEAD
 TensorFlow on DirectML is supported on both the latest versions of Windows 10 and the [Windows Subsystem for Linux](https://docs.microsoft.com/en-us/windows/wsl/about), and is available for download as a PyPI package. For more information about getting started, see [GPU accelerated ML training (docs.microsoft.com)](http://aka.ms/gpuinwsldocs)
-=======
-Tensorflow on DirectML is supported on both the latest versions of Windows 10 and the [Windows Subsystem for Linux](https://docs.microsoft.com/en-us/windows/wsl/about), and is available for download as a PyPI package. For more information about getting started, see the [GPU accelerated ML training](https://aka.ms/gpuinwsldocs) guide.
->>>>>>> 1cc196eb
 
 * [TensorFlow on DirectML homepage](./TensorFlow)
 * [tensorflow-directml PyPI project](https://pypi.org/project/tensorflow-directml/)
@@ -102,11 +98,7 @@
 
 We look forward to hearing from you!
 
-<<<<<<< HEAD
-* For TensorFlow on DirectML issues, bugs, and feedback; or for general DirectML issues and feedback, please [file an issue](https://github.com/microsoft/DirectML/issues) or contact us directly at askdirectml@microsoft.com.
-=======
 * For TensorFlow with DirectML issues, bugs, and feedback; or for general DirectML issues and feedback, please [file an issue](https://github.com/microsoft/DirectML-Samples/issues) or contact us directly at askdirectml@microsoft.com.
->>>>>>> 1cc196eb
 
 * For Windows ML issues, please file a GitHub issue at [microsoft/Windows-Machine-Learning](https://github.com/Microsoft/Windows-Machine-Learning/issues) or contact us directly at askwindowsml@microsoft.com.
 
