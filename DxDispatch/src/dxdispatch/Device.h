#pragma once

#include "PixCaptureHelper.h"
#include "DxModules.h"

// Simplified abstraction for submitting work to a device with a single command queue. Not thread safe.
// This "device" includes a single command list that is always open for recording work.
class Device
{
public:
    Device(
        IAdapter* adapter, 
        bool debugLayersEnabled, 
        D3D12_COMMAND_LIST_TYPE commandListType, 
        std::shared_ptr<PixCaptureHelper> pixCaptureHelper,
        std::shared_ptr<D3d12Module> d3dModule,
        std::shared_ptr<DmlModule> dmlModule
        );
    ~Device();

    D3d12Module* D3DModule() { return m_d3dModule.get(); }
    ID3D12Device2* D3D() { return m_d3d.Get(); }
    IDMLDevice1* DML() { return m_dml.Get(); }
    ID3D12CommandQueue* GetCommandQueue() { return m_queue.Get(); }
    ID3D12QueryHeap* GetTimestampHeap() { return m_timestampHeap.Get(); }
    D3D12_COMMAND_LIST_TYPE GetCommandListType() const { return m_commandListType; }
    ID3D12GraphicsCommandList* GetCommandList() { return m_commandList.Get(); }
    PixCaptureHelper& GetPixCaptureHelper() { return *m_pixCaptureHelper; }

#ifndef DXCOMPILER_NONE
    IDxcUtils* GetDxcUtils();
    IDxcIncludeHandler* GetDxcIncludeHandler();
    IDxcCompiler3* GetDxcCompiler();
#endif

    // TODO: test custom heap buffer with write combine for igpu?

    Microsoft::WRL::ComPtr<ID3D12Resource> CreateDefaultBuffer(
        uint64_t sizeInBytes, 
        D3D12_RESOURCE_FLAGS resourceFlags = D3D12_RESOURCE_FLAG_ALLOW_UNORDERED_ACCESS,
        uint64_t alignment = 0,
        D3D12_HEAP_FLAGS heapFlags = D3D12_HEAP_FLAG_NONE);

    Microsoft::WRL::ComPtr<ID3D12Resource> CreateUploadBuffer(
        uint64_t sizeInBytes,
        D3D12_RESOURCE_FLAGS resourceFlags = D3D12_RESOURCE_FLAG_NONE,
        uint64_t alignment = 0,
        D3D12_HEAP_FLAGS heapFlags = D3D12_HEAP_FLAG_NONE);

    Microsoft::WRL::ComPtr<ID3D12Resource> CreateReadbackBuffer(
        uint64_t sizeInBytes,
        D3D12_RESOURCE_FLAGS resourceFlags = D3D12_RESOURCE_FLAG_NONE,
        uint64_t alignment = 0,
        D3D12_HEAP_FLAGS heapFlags = D3D12_HEAP_FLAG_NONE);

    // Waits for all work submitted to this device's queue to complete.
    void WaitForGpuWorkToComplete();

    // Submits all commands recorded into the device's command list for execution.
    void ExecuteCommandList();

<<<<<<< HEAD
    // Submits the device command list for execution and blocks the CPU thread until the commands have finished on the GPU.
    void ExecuteCommandListAndWait();

    // Records the dispatch of an IDMLDispatchable into the device command list.
=======
    void DispatchDontWait();

>>>>>>> ea0ff7df
    void RecordDispatch(IDMLDispatchable* dispatchable, IDMLBindingTable* bindingTable);

    // Records a GPU timestamp in the device's command list. The device has a limit on the number of 
    // unresolved timestamps; if this capacity is exceeded, the oldest timestamps are dropped.
    void RecordTimestamp();

    // Resolves and returns all timestamp values recorded since the last call to ResolveTimestamps. 
    // This is a blocking call that forces the CPU and GPU to sync.
    std::vector<uint64_t> ResolveTimestamps();

    void KeepAliveUntilNextCommandListDispatch(Microsoft::WRL::ComPtr<IGraphicsUnknown>&& object)
    {
        m_temporaryResources.emplace_back(std::move(object));
    }

    Microsoft::WRL::ComPtr<ID3D12Resource> Upload(uint64_t totalSize, gsl::span<const std::byte> data, std::wstring_view name = {});

    std::vector<std::byte> Download(Microsoft::WRL::ComPtr<ID3D12Resource>);

    static uint32_t GetSizeInBytes(DML_TENSOR_DATA_TYPE dataType);
    static DXGI_FORMAT GetDxgiFormatFromDmlTensorDataType(DML_TENSOR_DATA_TYPE dataType);

<<<<<<< HEAD
    // Max number of timestamps that may be saved in GPU memory. 
    const static uint32_t timestampCapacity = 16384;
=======
    static constexpr uint32_t timestampCount = 16384;
>>>>>>> ea0ff7df

private:
    void EnsureDxcInterfaces();

private:
    std::shared_ptr<PixCaptureHelper> m_pixCaptureHelper;
    std::shared_ptr<D3d12Module> m_d3dModule;
    Microsoft::WRL::ComPtr<ID3D12Device8> m_d3d;
#ifndef _GAMING_XBOX
    Microsoft::WRL::ComPtr<ID3D12InfoQueue1> m_infoQueue;
#endif
    std::shared_ptr<DmlModule> m_dmlModule;
    Microsoft::WRL::ComPtr<IDMLDevice1> m_dml;
    Microsoft::WRL::ComPtr<IDMLCommandRecorder> m_commandRecorder;
    Microsoft::WRL::ComPtr<ID3D12CommandQueue> m_queue;
    Microsoft::WRL::ComPtr<ID3D12QueryHeap> m_timestampHeap;
<<<<<<< HEAD
    uint32_t m_timestampHeadIndex = 0;
    uint32_t m_timestampCount = 0;
=======
>>>>>>> ea0ff7df
    Microsoft::WRL::ComPtr<ID3D12Fence> m_fence;
    D3D12_COMMAND_LIST_TYPE m_commandListType = D3D12_COMMAND_LIST_TYPE_COMPUTE;
    Microsoft::WRL::ComPtr<ID3D12CommandAllocator> m_commandAllocator;
    Microsoft::WRL::ComPtr<ID3D12GraphicsCommandList> m_commandList;
    std::vector<Microsoft::WRL::ComPtr<IGraphicsUnknown>> m_temporaryResources;

#ifndef DXCOMPILER_NONE
    Microsoft::WRL::ComPtr<IDxcUtils> m_dxcUtils;
    Microsoft::WRL::ComPtr<IDxcIncludeHandler> m_dxcIncludeHandler;
    Microsoft::WRL::ComPtr<IDxcCompiler3> m_dxcCompiler;
#endif
};<|MERGE_RESOLUTION|>--- conflicted
+++ resolved
@@ -59,15 +59,10 @@
     // Submits all commands recorded into the device's command list for execution.
     void ExecuteCommandList();
 
-<<<<<<< HEAD
     // Submits the device command list for execution and blocks the CPU thread until the commands have finished on the GPU.
     void ExecuteCommandListAndWait();
 
     // Records the dispatch of an IDMLDispatchable into the device command list.
-=======
-    void DispatchDontWait();
-
->>>>>>> ea0ff7df
     void RecordDispatch(IDMLDispatchable* dispatchable, IDMLBindingTable* bindingTable);
 
     // Records a GPU timestamp in the device's command list. The device has a limit on the number of 
@@ -90,12 +85,8 @@
     static uint32_t GetSizeInBytes(DML_TENSOR_DATA_TYPE dataType);
     static DXGI_FORMAT GetDxgiFormatFromDmlTensorDataType(DML_TENSOR_DATA_TYPE dataType);
 
-<<<<<<< HEAD
     // Max number of timestamps that may be saved in GPU memory. 
-    const static uint32_t timestampCapacity = 16384;
-=======
-    static constexpr uint32_t timestampCount = 16384;
->>>>>>> ea0ff7df
+    static constexpr uint32_t timestampCapacity = 16384;
 
 private:
     void EnsureDxcInterfaces();
@@ -112,11 +103,8 @@
     Microsoft::WRL::ComPtr<IDMLCommandRecorder> m_commandRecorder;
     Microsoft::WRL::ComPtr<ID3D12CommandQueue> m_queue;
     Microsoft::WRL::ComPtr<ID3D12QueryHeap> m_timestampHeap;
-<<<<<<< HEAD
     uint32_t m_timestampHeadIndex = 0;
     uint32_t m_timestampCount = 0;
-=======
->>>>>>> ea0ff7df
     Microsoft::WRL::ComPtr<ID3D12Fence> m_fence;
     D3D12_COMMAND_LIST_TYPE m_commandListType = D3D12_COMMAND_LIST_TYPE_COMPUTE;
     Microsoft::WRL::ComPtr<ID3D12CommandAllocator> m_commandAllocator;
