#pragma once

#include "PixCaptureHelper.h"
#include "DxModules.h"

// Simplified abstraction for submitting work to a device with a single command queue. Not thread safe.
// This "device" includes a single command list that is always open for recording work.
class Device
{
public:
    Device(
        IAdapter* adapter, 
        bool debugLayersEnabled, 
        D3D12_COMMAND_LIST_TYPE commandListType, 
        std::shared_ptr<PixCaptureHelper> pixCaptureHelper,
        std::shared_ptr<D3d12Module> d3dModule,
        std::shared_ptr<DmlModule> dmlModule
        );
    ~Device();

    D3d12Module* D3DModule() { return m_d3dModule.get(); }
    ID3D12Device2* D3D() { return m_d3d.Get(); }
    IDMLDevice1* DML() { return m_dml.Get(); }
    ID3D12CommandQueue* GetCommandQueue() { return m_queue.Get(); }
    ID3D12QueryHeap* GetTimestampHeap() { return m_timestampHeap.Get(); }
    D3D12_COMMAND_LIST_TYPE GetCommandListType() const { return m_commandListType; }
    ID3D12GraphicsCommandList* GetCommandList() { return m_commandList.Get(); }
    PixCaptureHelper& GetPixCaptureHelper() { return *m_pixCaptureHelper; }

#ifndef DXCOMPILER_NONE
    IDxcUtils* GetDxcUtils();
    IDxcIncludeHandler* GetDxcIncludeHandler();
    IDxcCompiler3* GetDxcCompiler();
#endif

    // TODO: test custom heap buffer with write combine for igpu?

    Microsoft::WRL::ComPtr<ID3D12Resource> CreateDefaultBuffer(
        uint64_t sizeInBytes, 
        D3D12_RESOURCE_FLAGS resourceFlags = D3D12_RESOURCE_FLAG_ALLOW_UNORDERED_ACCESS,
        uint64_t alignment = 0,
        D3D12_HEAP_FLAGS heapFlags = D3D12_HEAP_FLAG_NONE);

    Microsoft::WRL::ComPtr<ID3D12Resource> CreateUploadBuffer(
        uint64_t sizeInBytes,
        D3D12_RESOURCE_FLAGS resourceFlags = D3D12_RESOURCE_FLAG_NONE,
        uint64_t alignment = 0,
        D3D12_HEAP_FLAGS heapFlags = D3D12_HEAP_FLAG_NONE);

    Microsoft::WRL::ComPtr<ID3D12Resource> CreateReadbackBuffer(
        uint64_t sizeInBytes,
        D3D12_RESOURCE_FLAGS resourceFlags = D3D12_RESOURCE_FLAG_NONE,
        uint64_t alignment = 0,
        D3D12_HEAP_FLAGS heapFlags = D3D12_HEAP_FLAG_NONE);

    // Waits for all work submitted to this device's queue to complete.
    void WaitForGpuWorkToComplete();

    // Submits all commands recorded into the device's command list for execution.
    void ExecuteCommandList();

<<<<<<< HEAD
    // Submits the device command list for execution and blocks the CPU thread until the commands have finished on the GPU.
    void ExecuteCommandListAndWait();

    // Records the dispatch of an IDMLDispatchable into the device command list.
=======
    void DispatchDontWait();

>>>>>>> 30e218fc
    void RecordDispatch(IDMLDispatchable* dispatchable, IDMLBindingTable* bindingTable);

    void KeepAliveUntilNextCommandListDispatch(Microsoft::WRL::ComPtr<IGraphicsUnknown>&& object)
    {
        m_temporaryResources.emplace_back(std::move(object));
    }

    Microsoft::WRL::ComPtr<ID3D12Resource> Upload(uint64_t totalSize, gsl::span<const std::byte> data, std::wstring_view name = {});

    std::vector<std::byte> Download(Microsoft::WRL::ComPtr<ID3D12Resource>);

    static uint32_t GetSizeInBytes(DML_TENSOR_DATA_TYPE dataType);
    static DXGI_FORMAT GetDxgiFormatFromDmlTensorDataType(DML_TENSOR_DATA_TYPE dataType);

    const static uint32_t timestampCount = 16384;

private:
    void EnsureDxcInterfaces();

private:
    std::shared_ptr<PixCaptureHelper> m_pixCaptureHelper;
    std::shared_ptr<D3d12Module> m_d3dModule;
    Microsoft::WRL::ComPtr<ID3D12Device8> m_d3d;
#ifndef _GAMING_XBOX
    Microsoft::WRL::ComPtr<ID3D12InfoQueue1> m_infoQueue;
#endif
    std::shared_ptr<DmlModule> m_dmlModule;
    Microsoft::WRL::ComPtr<IDMLDevice1> m_dml;
    Microsoft::WRL::ComPtr<IDMLCommandRecorder> m_commandRecorder;
    Microsoft::WRL::ComPtr<ID3D12CommandQueue> m_queue;
    Microsoft::WRL::ComPtr<ID3D12QueryHeap> m_timestampHeap;
    Microsoft::WRL::ComPtr<ID3D12Fence> m_fence;
    D3D12_COMMAND_LIST_TYPE m_commandListType = D3D12_COMMAND_LIST_TYPE_COMPUTE;
    Microsoft::WRL::ComPtr<ID3D12CommandAllocator> m_commandAllocator;
    Microsoft::WRL::ComPtr<ID3D12GraphicsCommandList> m_commandList;
    std::vector<Microsoft::WRL::ComPtr<IGraphicsUnknown>> m_temporaryResources;

#ifndef DXCOMPILER_NONE
    Microsoft::WRL::ComPtr<IDxcUtils> m_dxcUtils;
    Microsoft::WRL::ComPtr<IDxcIncludeHandler> m_dxcIncludeHandler;
    Microsoft::WRL::ComPtr<IDxcCompiler3> m_dxcCompiler;
#endif
};<|MERGE_RESOLUTION|>--- conflicted
+++ resolved
@@ -59,15 +59,10 @@
     // Submits all commands recorded into the device's command list for execution.
     void ExecuteCommandList();
 
-<<<<<<< HEAD
     // Submits the device command list for execution and blocks the CPU thread until the commands have finished on the GPU.
     void ExecuteCommandListAndWait();
 
     // Records the dispatch of an IDMLDispatchable into the device command list.
-=======
-    void DispatchDontWait();
-
->>>>>>> 30e218fc
     void RecordDispatch(IDMLDispatchable* dispatchable, IDMLBindingTable* bindingTable);
 
     void KeepAliveUntilNextCommandListDispatch(Microsoft::WRL::ComPtr<IGraphicsUnknown>&& object)
