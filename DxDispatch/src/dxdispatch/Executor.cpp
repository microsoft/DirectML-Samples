--- conflicted
+++ resolved
@@ -135,25 +135,18 @@
         return;
     }
 
-<<<<<<< HEAD
+    // Bind
+    PIXBeginEvent(PIX_COLOR(128, 255, 0), L"Bind");
     try
     {
-        PIXBeginEvent(PIX_COLOR(128, 255, 0), L"Bind");
         dispatchable->Bind(bindings);
-        PIXEndEvent();
     }
     catch (const std::exception& e)
     {
         LogError(fmt::format("ERROR while binding resources: {}\n", e.what()));
         return;
     }
-=======
-    const uint32_t timestampCount = m_device->timestampCount;
-
-    auto timestampReadbackBuffer = m_device->CreateReadbackBuffer(sizeof(uint64_t) * timestampCount);
-
-    std::vector<uint64_t> timestamps;
->>>>>>> 30e218fc
+    PIXEndEvent();
 
     // Dispatch
     PIXBeginEvent(PIX_COLOR(128, 255, 0), L"Dispatch Loop");
@@ -163,50 +156,9 @@
         {
             timer.Start();
 
-<<<<<<< HEAD
             dispatchable->Dispatch(command);
-            dispatchable->SyncGpuAndCpu();
-=======
-            try
-            {
-                dispatchable->Bind(bindings);
-            }
-            catch (const std::exception& e)
-            {
-                LogError(fmt::format("ERROR while binding resources: {}\n", e.what()));
-                return;
-            }
-
-            PIXBeginEvent(m_device->GetCommandQueue(), PIX_COLOR(255, 255, 0), "Dispatch '%s'", command.dispatchableName.c_str());
-
-            uint32_t timestampIndex = (iteration * 2) % timestampCount;
-
-            if (dispatchableUsesDeviceCommandList)
-            {
-                m_device->GetCommandList()->EndQuery(m_device->GetTimestampHeap(), D3D12_QUERY_TYPE_TIMESTAMP, timestampIndex);
-                dispatchable->Dispatch(command);
-                m_device->GetCommandList()->EndQuery(m_device->GetTimestampHeap(), D3D12_QUERY_TYPE_TIMESTAMP, timestampIndex + 1);
-                m_device->DispatchAndWait();
-            }
-            else 
-            {
-                OnnxDispatchable* onnx = dynamic_cast<OnnxDispatchable*>(dispatchable.get());
-
-                if (onnx) 
-                {
-                    m_device->GetCommandList()->EndQuery(m_device->GetTimestampHeap(), D3D12_QUERY_TYPE_TIMESTAMP, timestampIndex);
-                    m_device->DispatchDontWait();
-                    onnx->Dispatch(command);
-
-                    m_device->GetCommandList()->EndQuery(m_device->GetTimestampHeap(), D3D12_QUERY_TYPE_TIMESTAMP, timestampIndex + 1);
-                    m_device->DispatchDontWait();
-                    onnx->Wait();
-                }
-            }
-
-            PIXEndEvent(m_device->GetCommandQueue());
->>>>>>> 30e218fc
-
+            dispatchable->Wait();
+            
             double duration = timer.End().DurationInMilliseconds();
             dispatchDurationsCPU.push_back(duration);
 
@@ -224,17 +176,6 @@
         return;
     }
     PIXEndEvent();
-
-    m_device->GetCommandList()->ResolveQueryData(m_device->GetTimestampHeap(), D3D12_QUERY_TYPE_TIMESTAMP, 0, timestampCount, timestampReadbackBuffer.Get(), 0);
-    m_device->DispatchAndWait();
-
-    void* pData = nullptr;
-    D3D12_RANGE readRange = { 0, sizeof(uint64_t) * timestampCount };
-    timestampReadbackBuffer->Map(0, &readRange, &pData);
-
-    const uint64_t* pTimestamps = reinterpret_cast<uint64_t*>(pData);
-    timestamps.insert(timestamps.end(), pTimestamps, pTimestamps + timestampCount);
-
 
     uint32_t iterations = dispatchDurationsCPU.size();
     // Skip the first dispatch (assuming multiple dispatches) since it warms up the pipeline.
@@ -247,10 +188,12 @@
     double minTimeCPU = dispatchDurationsCPU[0];
     double maxTimeCPU = dispatchDurationsCPU[iterations - 1];
 
+    std::vector<uint64_t> timestamps = m_device->ResolveTimestamps();
+
     uint64_t frequency;
     m_device->GetCommandQueue()->GetTimestampFrequency(&frequency);
 
-    uint32_t samples = std::min(iterations, (uint32_t)timestamps.size() / 2);
+    uint32_t samples = timestamps.size() / 2;
     std::vector<double> dispatchDurationsGPU(samples);
 
     for (uint32_t i = 0; i < samples; ++i) {
@@ -258,6 +201,9 @@
         
         dispatchDurationsGPU[i] = double(timestampDelta) / frequency;
     }
+
+    // Only skip the first sample if all iterations were recorded.
+    skipped = (iterations > 1 && iterations <= Device::timestampCapacity / 2) ? 1 : 0;
 
     double totalTimeGPU = std::accumulate(dispatchDurationsGPU.begin() + skipped, dispatchDurationsGPU.end(), 0.0);
     double avgTimeGPU = totalTimeGPU / (dispatchDurationsGPU.size() - skipped);
