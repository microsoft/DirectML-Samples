--- conflicted
+++ resolved
@@ -161,43 +161,9 @@
 
             timer.Start();
 
-<<<<<<< HEAD
             dispatchable->Dispatch(command);
             dispatchable->Wait();
             
-=======
-            PIXBeginEvent(m_device->GetCommandQueue(), PIX_COLOR(255, 255, 0), "Dispatch '%s'", command.dispatchableName.c_str());
-
-            uint32_t timestampIndex = (iteration * 2) % timestampCount;
-
-            if (dispatchableUsesDeviceCommandList)
-            {
-                m_device->GetCommandList()->EndQuery(m_device->GetTimestampHeap(), D3D12_QUERY_TYPE_TIMESTAMP, timestampIndex);
-                dispatchable->Dispatch(command);
-                m_device->GetCommandList()->EndQuery(m_device->GetTimestampHeap(), D3D12_QUERY_TYPE_TIMESTAMP, timestampIndex + 1);
-                m_device->DispatchAndWait();
-            }
-            else
-            {
-#ifndef ONNXRUNTIME_NONE
-                OnnxDispatchable* onnx = dynamic_cast<OnnxDispatchable*>(dispatchable.get());
-
-                if (onnx)
-                {
-                    m_device->GetCommandList()->EndQuery(m_device->GetTimestampHeap(), D3D12_QUERY_TYPE_TIMESTAMP, timestampIndex);
-                    m_device->DispatchDontWait();
-                    onnx->Dispatch(command);
-
-                    m_device->GetCommandList()->EndQuery(m_device->GetTimestampHeap(), D3D12_QUERY_TYPE_TIMESTAMP, timestampIndex + 1);
-                    m_device->DispatchDontWait();
-                    onnx->Wait();
-                }
-#endif
-            }
-
-            PIXEndEvent(m_device->GetCommandQueue());
-
->>>>>>> ea0ff7df
             double duration = timer.End().DurationInMilliseconds();
             dispatchDurationsCPU.push_back(duration);
 
@@ -216,20 +182,6 @@
     }
     PIXEndEvent();
 
-<<<<<<< HEAD
-=======
-    m_device->GetCommandList()->ResolveQueryData(m_device->GetTimestampHeap(), D3D12_QUERY_TYPE_TIMESTAMP, 0, timestampCount, timestampReadbackBuffer.Get(), 0);
-    m_device->DispatchAndWait();
-
-    void* pData = nullptr;
-    D3D12_RANGE readRange = { 0, sizeof(uint64_t) * timestampCount };
-    timestampReadbackBuffer->Map(0, &readRange, &pData);
-
-    const uint64_t* pTimestamps = reinterpret_cast<uint64_t*>(pData);
-    timestamps.insert(timestamps.end(), pTimestamps, pTimestamps + timestampCount);
-
-
->>>>>>> ea0ff7df
     uint32_t iterations = dispatchDurationsCPU.size();
     // Skip the first dispatch (assuming multiple dispatches) since it warms up the pipeline.
     int skipped = (iterations > 1) ? 1 : 0;
@@ -241,39 +193,22 @@
     double minTimeCPU = dispatchDurationsCPU[0];
     double maxTimeCPU = dispatchDurationsCPU[iterations - 1];
 
-<<<<<<< HEAD
     std::vector<uint64_t> timestamps = m_device->ResolveTimestamps();
-=======
->>>>>>> ea0ff7df
 
     uint64_t frequency;
     m_device->GetCommandQueue()->GetTimestampFrequency(&frequency);
 
-<<<<<<< HEAD
     uint32_t samples = timestamps.size() / 2;
-=======
-    uint32_t samples = std::min(iterations, (uint32_t)timestamps.size() / 2);
->>>>>>> ea0ff7df
     std::vector<double> dispatchDurationsGPU(samples);
 
     for (uint32_t i = 0; i < samples; ++i) {
         uint64_t timestampDelta = (timestamps[2 * i + 1] - timestamps[2 * i]) * 1000;
-<<<<<<< HEAD
         
         dispatchDurationsGPU[i] = double(timestampDelta) / frequency;
     }
 
     // Only skip the first sample if all iterations were recorded.
     skipped = (iterations > 1 && iterations <= Device::timestampCapacity / 2) ? 1 : 0;
-=======
-
-        dispatchDurationsGPU[i] = double(timestampDelta) / frequency;
-    }
-
-    if (iterations > timestamps.size() / 2) {
-        skipped = 0;
-    }
->>>>>>> ea0ff7df
 
     double totalTimeGPU = std::accumulate(dispatchDurationsGPU.begin() + skipped, dispatchDurationsGPU.end(), 0.0);
     double avgTimeGPU = totalTimeGPU / (dispatchDurationsGPU.size() - skipped);
