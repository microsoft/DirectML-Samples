--- conflicted
+++ resolved
@@ -123,12 +123,9 @@
     src/dxdispatch/PixCaptureHelper.cpp
     src/dxdispatch/PixCaptureHelper.h
     src/dxdispatch/DxModules.cpp
-<<<<<<< HEAD
     src/dxdispatch/DxModules.h
     src/dxdispatch/DeferCleanup.h
-=======
     src/dxdispatch/ModuleInfo.cpp
->>>>>>> f2007940
     ${CMAKE_CURRENT_BINARY_DIR}/config.h
 )
 
